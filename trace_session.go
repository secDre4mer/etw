--- conflicted
+++ resolved
@@ -23,28 +23,14 @@
 type Session struct {
 	Name string
 
-<<<<<<< HEAD
 	cgoKey     uintptr
 	callback   EventCallback
 	hSession   C.TRACEHANDLE
-	properties C.PEVENT_TRACE_PROPERTIES
+	properties []byte
 }
 
 type EventCallback func(e *Event)
 
-// NewSession creates windows trace session instance.
-func NewSession(sessionName string, callback EventCallback) (Session, error) {
-	var (
-		hSession   C.TRACEHANDLE
-		properties C.PEVENT_TRACE_PROPERTIES
-	)
-
-	// TODO: why to create session before the subscription if we can't
-	// 		subscribe multiple times? (Or we can?)
-	ret := C.CreateSession(&hSession, &properties, C.CString(sessionName))
-	if status := windows.Errno(ret); status != windows.ERROR_SUCCESS {
-		return Session{}, fmt.Errorf("failed to create session; %w", status)
-=======
 // NewSession creates windows trace session instance.
 func NewSession(sessionName string, logFileName string, callback EventCallback) (Session, error) {
 	var hSession C.TRACEHANDLE
@@ -68,11 +54,12 @@
 		p[i] = byte(s)
 		i++
 	}
-
-	status := C.StartTrace(&hSession, C.CString(sessionName), properties)
-	if syscall.Errno(status) != windows.ERROR_SUCCESS {
-		return Session{}, fmt.Errorf("failed to create session with %v", status)
->>>>>>> e9dce63c
+	
+	// TODO: why to create session before the subscription if we can't
+	// 		subscribe multiple times? (Or we can?)
+	ret := C.StartTrace(&hSession, C.CString(sessionName), properties)
+	if status := windows.Errno(ret); status != windows.ERROR_SUCCESS {
+		return Session{}, fmt.Errorf("failed to create session; %w", status)
 	}
 
 	return Session{
@@ -90,21 +77,10 @@
 		return fmt.Errorf("failed to parse GUID; %w", err)
 	}
 
-<<<<<<< HEAD
 	params := C.ENABLE_TRACE_PARAMETERS{
 		Version:        2,                         // ENABLE_TRACE_PARAMETERS_VERSION_2
 		EnableProperty: EVENT_ENABLE_PROPERTY_SID, // TODO include this parameter to config
-		SourceId:       s.properties.Wnode.Guid,
-	}
-=======
-	var params C.ENABLE_TRACE_PARAMETERS
-
-	params.Version = ENABLE_TRACE_PARAMETERS_VERSION_2
-	params.EnableProperty = EVENT_ENABLE_PROPERTY_SID // TODO include this parameter to config
-	params.ControlFlags = 0
-	params.EnableFilterDesc = nil
-	params.FilterDescCount = 0
->>>>>>> e9dce63c
+	}
 
 	//	ULONG WMIAPI EnableTraceEx2(
 	//		TRACEHANDLE              TraceHandle,
@@ -164,16 +140,9 @@
 	// );
 	ret := C.ControlTraceW(
 		s.hSession,
-<<<<<<< HEAD
-		nil, // You must specify SessionName if SessionHandle is NULL.
-		s.properties,
-		C.EVENT_TRACE_CONTROL_STOP,
-	)
-=======
-		(*C.ushort)(unsafe.Pointer(nil)),
+		nil,
 		(C.PEVENT_TRACE_PROPERTIES)(unsafe.Pointer(&s.properties[0])),
-		EVENT_TRACE_CONTROL_STOP)
->>>>>>> e9dce63c
+		C.EVENT_TRACE_CONTROL_STOP)
 
 	// If you receive ERROR_MORE_DATA when stopping the session, ETW will have
 	// already stopped the session before generating this error.
@@ -184,14 +153,10 @@
 	default:
 		return fmt.Errorf("failed to stop session; %w", status)
 	}
-<<<<<<< HEAD
 
 	// TODO: free even on error?
 	freeSession(s.cgoKey)
 	runtime.SetFinalizer(s, nil)
-	C.free(unsafe.Pointer(s.properties))
-=======
->>>>>>> e9dce63c
 	return nil
 }
 
